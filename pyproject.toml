--- conflicted
+++ resolved
@@ -15,11 +15,7 @@
   "Topic :: Other/Nonlisted Topic",
   "Topic :: Scientific/Engineering",
 ]
-<<<<<<< HEAD
 dependencies = ["pymatgen>=2022.10.22", "scikit-image>=0.19.3", "mp-pyrho>=0.3.0"]
-=======
-dependencies = ["pymatgen>=2022.10.22", "scikit-image>=0.19.3", "numpy<=1.24"]
->>>>>>> f42d1286
 description = "Pymatgen extension for defects analysis"
 dynamic = ["version"]
 keywords = ["high-throughput", "automated", "dft", "defects"]
@@ -44,11 +40,7 @@
   "pytest-cov==4.0.0",
   "pre-commit==3.1.0",
   "pydefect==0.7.0",
-<<<<<<< HEAD
   "pyrho==0.3.0",
-=======
-  "numpy==1.23.5",
->>>>>>> f42d1286
 ]
 
 tests = ["pytest==7.2.2", "pytest-cov==4.0.0"]
