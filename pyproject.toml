--- conflicted
+++ resolved
@@ -35,13 +35,8 @@
 strict = [
   "pymatgen==2023.2.22",
   "dscribe==1.2.2",
-<<<<<<< HEAD
   "scikit-image==0.20.0",
-  "pytest==7.2.1",
-=======
-  "scikit-image==0.19.3",
   "pytest==7.2.2",
->>>>>>> ba26172a
   "pytest-cov==4.0.0",
   "pre-commit==3.1.0",
   "pydefect==0.7.0",
