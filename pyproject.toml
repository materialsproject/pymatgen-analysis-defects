[build-system]
build-backend = "setuptools.build_meta"
requires = ["setuptools >= 42", "versioningit ~= 1.0", "wheel"]

[project]
authors = [{ name = "Jimmy-Xuan Shen", email = "jmmshn@gmail.com" }]
classifiers = [
  "Programming Language :: Python :: 3",
  "Programming Language :: Python :: 3.8",
  "Programming Language :: Python :: 3.9",
  "Programming Language :: Python :: 3.10",
  "Development Status :: 5 - Production/Stable",
  "Intended Audience :: Science/Research",
  "Operating System :: OS Independent",
  "Topic :: Other/Nonlisted Topic",
  "Topic :: Scientific/Engineering",
]
dependencies = ["pymatgen>=2022.10.22", "scikit-image>=0.19.3"]
description = "Pymatgen extension for defects analysis"
dynamic = ["version"]
keywords = ["high-throughput", "automated", "dft", "defects"]
license = { text = "modified BSD" }
name = "pymatgen-analysis-defects"
readme = "README.rst"
requires-python = '>=3.8'

[project.optional-dependencies]
finder = ["dscribe>=1.2.1"]
dev = ["pre-commit>=2.12.1"]
docs = [
  "sphinx==5.0.2",
  "furo==2022.6.21",
<<<<<<< HEAD
  "m2r2==0.3.3",
  "ipython==8.4.0",
=======
  "m2r2==0.3.2",
  "ipython==8.7.0",
>>>>>>> 414c5506
  "nbsphinx==0.8.10",
  "nbsphinx-link==1.3.0",
  "sphinx-autodoc-typehints==1.19.5",
  "nbmake==1.3.3",
]

strict = [
  "pymatgen==2022.11.7",
  "dscribe==1.2.2",
  "scikit-image==0.19.3",
]

tests = ["pytest==7.1.2", "pytest-cov==3.0.0"]

[tool.setuptools.dynamic]
readme = { file = ["README.rst"] }

[project.urls]
documentation = "https://materialsproject.github.io/pymatgen-analysis-defects/"
homepage = "https://materialsproject.github.io/pymatgen-analysis-defects/"
repository = "https://github.com/materialsproject/pymatgen-analysis-defects"

[tool.setuptools.packages.find]
exclude = ["tests"]
where = ["./"]

[tool.versioningit.vcs]
default-tag = "0.0.1"
method = "git"

[tool.isort]
profile = "black"

[tool.black]
line-length = 88

[tool.flake8]
extend-ignore = "E203, W503, E501, F401, RST21"
max-line-length = 120
max-doc-length = 120
min-python-version = "3.8.0"
rst-roles = "class, func, ref, obj"
select = "C, E, F, W, B, B950"

[tool.mypy]
ignore_missing_imports = true
no_strict_optional = true

[tool.coverage.run]
branch = true
include = ["pymatgen/*"]
parallel = true

[tool.coverage.paths]
source = ["pymatgen/"]

[tool.coverage.report]
show_missing = true
skip_covered = true

[tool.pydocstyle]
convention = 'google'
match = '^pymatgen/(?!_).*\.py'
inherit = false
add-ignore = "D107, "

[tool.autoflake]
in-place = true
remove-unused-variables = true
remove-all-unused-imports = true
expand-star-imports = true
ignore-init-module-imports = true<|MERGE_RESOLUTION|>--- conflicted
+++ resolved
@@ -30,13 +30,8 @@
 docs = [
   "sphinx==5.0.2",
   "furo==2022.6.21",
-<<<<<<< HEAD
   "m2r2==0.3.3",
-  "ipython==8.4.0",
-=======
-  "m2r2==0.3.2",
   "ipython==8.7.0",
->>>>>>> 414c5506
   "nbsphinx==0.8.10",
   "nbsphinx-link==1.3.0",
   "sphinx-autodoc-typehints==1.19.5",
