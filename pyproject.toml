[build-system]
build-backend = "setuptools.build_meta"
requires = ["setuptools >= 42", "versioningit ~= 1.0", "wheel"]

[project]
authors = [{ name = "Jimmy-Xuan Shen", email = "jmmshn@gmail.com" }]
classifiers = [
  "Programming Language :: Python :: 3",
  "Programming Language :: Python :: 3.8",
  "Programming Language :: Python :: 3.9",
  "Programming Language :: Python :: 3.10",
  "Development Status :: 5 - Production/Stable",
  "Intended Audience :: Science/Research",
  "Operating System :: OS Independent",
  "Topic :: Other/Nonlisted Topic",
  "Topic :: Scientific/Engineering",
]
dependencies = [
  "pymatgen>=2023.5.8",
  "scikit-image>=0.19.3",
  "numpy"
]
description = "Pymatgen extension for defects analysis"
dynamic = ["version"]
keywords = ["high-throughput", "automated", "dft", "defects"]
license = { text = "modified BSD" }
name = "pymatgen-analysis-defects"
readme = "README.rst"
requires-python = '>=3.8'

[project.optional-dependencies]
finder = ["dscribe>=2.0.0"]
dev = ["pre-commit>=2.12.1"]
docs = [
  "jupyter-book>=0.13.1",
]
pydefect = ["pydefect>=0.6.2"]

strict = [
  "pymatgen==2023.7.20",
  "dscribe==2.0.0",
  "scikit-image==0.21.0",
  "numpy==1.24.4",
]

<<<<<<< HEAD
tests = ["pytest==7.2.2", "pytest-cov==4.1.0"]
=======
tests = ["pytest==7.4.2", "pytest-cov==4.0.0"]
>>>>>>> c68a6631

[tool.setuptools.dynamic]
readme = { file = ["README.rst"] }

[project.urls]
documentation = "https://materialsproject.github.io/pymatgen-analysis-defects/"
homepage = "https://materialsproject.github.io/pymatgen-analysis-defects/"
repository = "https://github.com/materialsproject/pymatgen-analysis-defects"

[tool.setuptools.packages.find]
exclude = ["tests"]
where = ["./"]

[tool.versioningit.vcs]
default-tag = "0.0.1"
method = "git"

[tool.isort]
profile = "black"

[tool.black]
line-length = 88

[tool.blacken-docs]
line-length = 88

[tool.flake8]
extend-ignore = "E203, W503, E501, F401, RST21"
max-line-length = 120
max-doc-length = 120
min-python-version = "3.8.0"
rst-roles = "class, func, ref, obj"
select = "C, E, F, W, B, B950"

[tool.mypy]
ignore_missing_imports = true
no_strict_optional = true

[tool.coverage.run]
branch = true
include = ["pymatgen/*"]
parallel = true

[tool.coverage.paths]
source = ["pymatgen/"]

[tool.coverage.report]
show_missing = true
skip_covered = true

[tool.pydocstyle]
convention = 'google'
match = '^pymatgen/(?!_).*\.py'
inherit = false
add-ignore = "D107, "

[tool.autoflake]
in-place = true
remove-unused-variables = true
remove-all-unused-imports = true
expand-star-imports = true
ignore-init-module-imports = true<|MERGE_RESOLUTION|>--- conflicted
+++ resolved
@@ -43,11 +43,8 @@
   "numpy==1.24.4",
 ]
 
-<<<<<<< HEAD
-tests = ["pytest==7.2.2", "pytest-cov==4.1.0"]
-=======
-tests = ["pytest==7.4.2", "pytest-cov==4.0.0"]
->>>>>>> c68a6631
+tests = ["pytest==7.4.2", "pytest-cov==4.1.0"]
+
 
 [tool.setuptools.dynamic]
 readme = { file = ["README.rst"] }
