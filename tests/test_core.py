import numpy as np
from pymatgen.core import Structure
from pymatgen.core.periodic_table import Element, Specie

from pymatgen.analysis.defects.core import (
    Adsorbate,
    DefectComplex,
    Interstitial,
    NamedDefect,
    PeriodicSite,
    Substitution,
    Vacancy,
)
from pymatgen.analysis.defects.finder import DefectSiteFinder


def test_vacancy(gan_struct):
    s = gan_struct.copy()
    vac = Vacancy(s, s.sites[0])
    vac2 = Vacancy(s, s.sites[1])
    assert vac == vac2  # symmetry equivalent sites
    assert str(vac) == "Ga Vacancy defect at site #0"
    assert vac.oxi_state == -3
    assert vac.get_charge_states() == [-4, -3, -2, -1, 0, 1]
    assert vac.get_multiplicity() == 2
    assert vac.get_supercell_structure().formula == "Ga63 N64"
    assert vac.name == "v_Ga"
    assert vac == vac
    assert vac.element_changes == {Element("Ga"): -1}


def test_substitution(gan_struct):
    s = gan_struct.copy()
    n_site = s.sites[3]
    assert n_site.specie.symbol == "N"
    o_site = PeriodicSite(Specie("O"), n_site.frac_coords, s.lattice)
    o_site2 = PeriodicSite(Specie("O"), s.sites[2].frac_coords, s.lattice)
    sub = Substitution(s, o_site)
    sub2 = Substitution(s, o_site2)
    assert sub == sub2  # symmetry equivalent sites
    assert str(sub) == "O subsitituted on the N site at at site #3"
    assert sub.oxi_state == 1
    assert sub.get_charge_states() == [-1, 0, 1, 2]
    assert sub.get_multiplicity() == 2
    sc, site_ = sub.get_supercell_structure(return_site=True)
    assert site_.specie.symbol == "O"
    assert sc.formula == "Ga64 N63 O1"
    assert sub.name == "O_N"
    assert sub.latex_name == r"O$_{\rm N}$"
    assert sub == sub
    assert sub.element_changes == {Element("N"): -1, Element("O"): 1}

    # test supercell with locking
    sc_locked = sub.get_supercell_structure(relax_radius=5.0)
    free_sites = [
        i
        for i, site in enumerate(sc_locked)
        if site.properties["selective_dynamics"][0]
    ]

    finder = DefectSiteFinder()
    fpos = finder.get_defect_fpos(sc_locked, sub.structure)
    cpos = sc_locked.lattice.get_cartesian_coords(fpos)
    free_sites_ref = sc_locked.get_sites_in_sphere(cpos, 5.0, include_index=True)
    free_sites_ref = [site.index for site in free_sites_ref]
    free_sites_union = set(free_sites_ref) | set(free_sites)
    free_sites_intersection = set(free_sites_ref) & set(free_sites)
    assert len(free_sites_intersection) / len(free_sites_union) == 1.0

    # test perturbation
    sc_locked = sub.get_supercell_structure(relax_radius=5.0, perturb=0.0)
    free_sites_ref2 = sc_locked.get_sites_in_sphere(cpos, 5.0, include_index=True)
    free_sites_ref2 = [site.index for site in free_sites_ref2]
    assert set(free_sites_ref2) == set(free_sites_ref)

    # test for user defined charge
    dd = sub.as_dict()
    dd["user_charges"] = [-100, 102]
    sub_ = Substitution.from_dict(dd)
    assert sub_.get_charge_states() == [-100, 102]

    dd["user_charges"] = []  # empty list == None => use oxidation state info
    sub_ = Substitution.from_dict(dd)
    assert sub_.get_charge_states() == [-1, 0, 1, 2]

    # test target_frac_coords with get_supercell_structure
    sub_sc_struct = sub.get_supercell_structure()
    finder = DefectSiteFinder()
    fpos = finder.get_defect_fpos(sub_sc_struct, sub.structure)
    assert np.allclose(fpos, [0.1250, 0.0833335, 0.18794])
    # change target coords:
    sub_sc_struct = sub.get_supercell_structure(target_frac_coords=[0.3, 0.5, 0.9])
    fpos = finder.get_defect_fpos(sub_sc_struct, sub.structure)
    assert np.allclose(fpos, [0.375, 0.5833335, 0.68794])  # closest equivalent site

    # test oxidation state setting for substitutional defects when substitution is an antisite:
    # from pymatgen.analysis.defects.generators import AntiSiteGenerator
    ga_site = s.sites[0]
    assert ga_site.specie.symbol == "Ga"
    n_site = PeriodicSite(Specie("N"), ga_site.frac_coords, s.lattice)
    n_ga = Substitution(s, n_site)
    assert n_ga.get_charge_states() == [-7, -6, -5, -4, -3, -2, -1, 0, 1]

    # test also works fine when input structure does not have oxidation states:
    s.remove_oxidation_states()
    ga_site = s.sites[0]
    assert ga_site.specie.symbol == "Ga"
    n_site = PeriodicSite(Element("N"), ga_site.frac_coords, s.lattice)
    n_ga = Substitution(s, n_site)
    assert n_ga.get_charge_states() == [-7, -6, -5, -4, -3, -2, -1, 0, 1]


def test_interstitial(gan_struct):
    s = gan_struct.copy()
    inter_fpos = [0, 0, 0.75]
    n_site = PeriodicSite(Specie("N"), inter_fpos, s.lattice)
    inter = Interstitial(s, n_site)
    assert inter.oxi_state == 3
    assert inter.get_charge_states() == [-1, 0, 1, 2, 3, 4]
    assert np.allclose(inter.defect_structure[0].frac_coords, inter_fpos)
    sc = inter.get_supercell_structure()
    assert sc.formula == "Ga64 N65"
    assert inter.name == "N_i"
    assert str(inter) == "N intersitial site at [0.00,0.00,0.75]"
    assert inter.element_changes == {Element("N"): 1}

    # test target_frac_coords with get_supercell_structure
    finder = DefectSiteFinder()
    fpos = finder.get_defect_fpos(sc, inter.structure)
    assert np.allclose(fpos, [0, 0, 0.398096581])
    # change target coords:
    inter_sc_struct = inter.get_supercell_structure(target_frac_coords=[0.3, 0.5, 0.9])
    fpos = finder.get_defect_fpos(inter_sc_struct, inter.structure)
    assert np.allclose(fpos, [0.25, 0.5, 0.89809658])  # closest equivalent site


def test_adsorbate(gan_struct):
    s = gan_struct.copy()
    ads_fpos = [0, 0, 0.75]
    n_site = PeriodicSite(Specie("N"), ads_fpos, s.lattice)
    ads = Adsorbate(s, n_site)
    assert ads.name == "N_{ads}"
    assert str(ads) == "N adsorbate site at [0.00,0.00,0.75]"


def test_complex(gan_struct):
    s = gan_struct.copy()
    o_site = PeriodicSite(Specie("O"), s[3].frac_coords, s.lattice)
    sub = Substitution(s, o_site)  # O substituted on N site
    vac = Vacancy(s, s.sites[0])  # Ga vacancy
    inter = Interstitial(
        s, PeriodicSite(Specie("H"), [0, 0, 0.75], s.lattice)
    )  # H interstitial
    dc = DefectComplex([sub, vac])
    assert dc.name == "O_N+v_Ga"
    sc_struct = dc.get_supercell_structure()
    assert sc_struct.formula == "Ga63 N63 O1"
    dc.oxi_state == sub.oxi_state + vac.oxi_state
    dc.element_changes == {Element("Ga"): -1, Element("N"): -1, Element("O"): 1}
    dc.defect_structure.formula == "Ga1 N1 O1"

    dc2 = DefectComplex([sub, vac, inter])
    assert dc2.name == "O_N+v_Ga+H_i"
    sc_struct = dc2.get_supercell_structure(dummy_species="Xe")
    assert sc_struct.formula == "Ga63 H1 Xe1 N63 O1"  # Three defects only one dummy

    assert dc2 == dc2
<<<<<<< HEAD
    assert dc2 != dc
=======
    assert dc2 != dc


def test_parsing_and_grouping_NamedDefects(test_dir):
    bulk_dir = test_dir / "Mg_Ga" / "bulk_sc"
    defect_dir = test_dir / "Mg_Ga" / "q=0"
    bulk_struct = Structure.from_file(bulk_dir / "CONTCAR.gz")
    defect_struct = Structure.from_file(defect_dir / "CONTCAR.gz")

    nd0 = NamedDefect.from_structures(
        defect_structure=defect_struct, bulk_structure=bulk_struct
    )
    nd1 = NamedDefect(name="v_Ga", bulk_formula="GaN")
    nd2 = NamedDefect(name="Mg_Ga", bulk_formula="GaN")
    assert str(nd0) == "GaN:Mg_Ga"
    assert nd0 != nd1
    assert nd0 == nd2
>>>>>>> 3bef7b81
<|MERGE_RESOLUTION|>--- conflicted
+++ resolved
@@ -165,9 +165,6 @@
     assert sc_struct.formula == "Ga63 H1 Xe1 N63 O1"  # Three defects only one dummy
 
     assert dc2 == dc2
-<<<<<<< HEAD
-    assert dc2 != dc
-=======
     assert dc2 != dc
 
 
@@ -184,5 +181,4 @@
     nd2 = NamedDefect(name="Mg_Ga", bulk_formula="GaN")
     assert str(nd0) == "GaN:Mg_Ga"
     assert nd0 != nd1
-    assert nd0 == nd2
->>>>>>> 3bef7b81
+    assert nd0 == nd2