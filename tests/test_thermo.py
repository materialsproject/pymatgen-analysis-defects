--- conflicted
+++ resolved
@@ -170,15 +170,10 @@
         inc_inf_values=False,
     )
     mfed = MultiFormationEnergyDiagram(formation_energy_diagrams=[fed])
-<<<<<<< HEAD
-    ef = mfed.solve_for_fermi_level(chempots=mfed.chempot_limits[0], temperature=300, dos=bulk_dos)
-    assert ef == pytest.approx(0.6986374710290937)
-=======
     ef = mfed.solve_for_fermi_level(
         chempots=mfed.chempot_limits[0], temperature=300, dos=bulk_dos
     )
     assert ef == pytest.approx(0.6986374710290937, 1e-3)
->>>>>>> 4fe38502
 
 
 def test_formation_from_directory(test_dir, stable_entries_Mg_Ga_N, defect_Mg_Ga):
