--- conflicted
+++ resolved
@@ -173,11 +173,7 @@
     fed.as_dataframe()
 
     # test that you can get the Ga-rich chempot
-<<<<<<< HEAD
     fed.get_chempots(Element("Ga"))
-=======
-    fed.get_chempot(Element("Ga"))
->>>>>>> 3d51d37d
 
 
 def test_multi(data_Mg_Ga, defect_entries_Mg_Ga, stable_entries_Mg_Ga_N):
@@ -217,9 +213,8 @@
         inc_inf_values=False,
     )
     mfed = MultiFormationEnergyDiagram(formation_energy_diagrams=[fed])
-    ef = mfed.solve_for_fermi_level(
-        rich_element=Element("Ga"), temperature=300, dos=bulk_dos
-    )
+    cpots = fed.get_chempots(Element("Ga"))
+    ef = mfed.solve_for_fermi_level(chempots=cpots, temperature=300, dos=bulk_dos)
     assert ef > 0
 
     # test the constructor with materials project phase diagram
