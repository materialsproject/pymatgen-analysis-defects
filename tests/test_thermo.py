--- conflicted
+++ resolved
@@ -273,7 +273,6 @@
         line_alpha=1,
         linewidth=1,
     )
-<<<<<<< HEAD
     plot_fn(fed, chempots=fed.chempot_limits[0], show=False, only_lower_envelope=False, save=True)
 
 @pytest.fixture(scope='function')
@@ -284,24 +283,4 @@
         plt.close('all')
         if os.path.exists(kwargs.get("save")):
             os.remove(kwargs.get("save"))
-=======
-    plot_fn(
-        fed,
-        chempots=fed.chempot_limits[0],
-        show=False,
-        only_lower_envelope=False,
-        save=True,
-    )
-    assert os.path.isfile("formation_energy_diagram.png")
-    os.remove("formation_energy_diagram.png")
-
-
-@pytest.fixture(scope="function")
-def plot_fn(*args, **kwargs):
-    def _plot(*args, **kwargs):
-        plot_formation_energy_diagrams(*args, **kwargs)
-        yield plt.show()
-        plt.close("all")
-
->>>>>>> bd395252
     return _plot