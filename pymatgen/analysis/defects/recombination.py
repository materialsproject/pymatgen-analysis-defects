--- conflicted
+++ resolved
@@ -14,18 +14,12 @@
 
 from .constants import AMU2KG, ANGS2M, EV2J, HBAR_EV, HBAR_J, KB, LOOKUP_TABLE
 
-<<<<<<< HEAD
-try:
-    from numba import njit
-except ImportError:
-=======
 _logger = logging.getLogger(__name__)
 
 try:
     from numba import njit
 except ImportError:
     _logger.warning("Numba not installed. Install Numba for better performance.")
->>>>>>> 9d0ad009
 
     def njit(*args, **kwargs):
         """Dummy decorator for njit."""
