--- conflicted
+++ resolved
@@ -1,10 +1,5 @@
 """Moved to thermo.py."""
 
-<<<<<<< HEAD
-msg = "Moved to thermo.py"
-raise NotImplementedError(msg)
-=======
-# %%
 from __future__ import annotations
 
 import logging
@@ -144,5 +139,4 @@
         _get_line_data(itr - 1, itr) for itr in range(1, len(hull.vertices))
     ]
     pt_and_phase.append(_get_line_data(len(hull.vertices) - 1, 0))
-    return pt_and_phase
->>>>>>> c788e64f
+    return pt_and_phase