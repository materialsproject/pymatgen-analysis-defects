"""Freysoldt defect corrections module."""

from __future__ import annotations

import logging
from typing import Optional

import matplotlib.pyplot as plt
import numpy as np
import scipy
from numpy.typing import ArrayLike
from pymatgen.core import Lattice
from pymatgen.io.common import VolumetricData
from scipy import stats

from pymatgen.analysis.defects.corrections.base import (
    Correction,
    CorrectionsSummary,
    CorrectionType,
)
from pymatgen.analysis.defects.utils import (
    QModel,
    ang_to_bohr,
    converge,
    eV_to_k,
    generate_reciprocal_vectors_squared,
    hart_to_ev,
)

__author__ = "Jimmy-Xuan Shen, Danny Broberg, Shyam Dwaraknath"
__copyright__ = "Copyright 2022, The Materials Project"
__maintainer__ = "Jimmy-Xuan Shen"
__email__ = "jmmshn@gmail.com"

_logger = logging.getLogger(__name__)


"""
Adapted from the original code by Danny and Shyam.
Rewritten to be functional instead of object oriented.
"""


def get_freysoldt_correction(
    q: int,
    dielectric: float,
    defect_locpot: VolumetricData,  # TODO Change to VolumetricData eventually
    bulk_locpot: VolumetricData,
    defect_frac_coords: Optional[ArrayLike] = None,
    lattice: Optional[Lattice] = None,
    energy_cutoff: float = 520,
    mad_tol: float = 1e-4,
    q_model: Optional[QModel] = None,
    step: float = 1e-4,
) -> CorrectionsSummary:
    """Gets the Freysoldt correction for a defect entry.

    Args:
        q:
            Charge state of defect
        dielectric:
            Dielectric constant of bulk
        defect_locpot:
            Locpot of defect
        bulk_locpot:
            Locpot of bulk
        defect_frac_coords:
            Fractional coordinates of the defect.
        energy_cutoff:
            Maximum energy in eV in reciprocal space to perform integration
        mad_tol:
            Convergence criteria for the Madelung energy for potential correction
        q_model:
            QModel object to use for Freysoldt correction. If None, then uses default
        step:
            Step size for numerical integration.

    Returns:
        CorrectionResult: Correction summary object. The metadata contains
            plotting data for the planar average electrostatic potential.
            ```
            plot_plnr_avg(result.metadata[0], title="Lattice Direction 1")
            ```
    """
    # dielectric has to be a float
    if isinstance(dielectric, (int, float)):
        dielectric = float(dielectric)
    elif np.ndim(dielectric) == 1:
        dielectric = float(np.mean(dielectric))
    elif np.ndim(dielectric) == 2:
        dielectric = float(np.mean(dielectric.diagonal()))
    else:
        raise ValueError(
            f"Dielectric constant is cannot be converted into a scalar. Currently of type {type(dielectric)}"
        )

    q_model = QModel() if q_model is None else q_model

    if isinstance(defect_locpot, VolumetricData):
        list_axis_grid = [*map(defect_locpot.get_axis_grid, [0, 1, 2])]
        list_defect_plnr_avg_esp = [
            *map(defect_locpot.get_average_along_axis, [0, 1, 2])
        ]
        lattice_ = defect_locpot.structure.lattice.copy()
        if lattice is not None and lattice != lattice_:
            raise ValueError(
                "Lattice of defect_locpot and user provided lattice do not match."
            )
        lattice = lattice_
    else:
        list_defect_plnr_avg_esp = defect_locpot
        list_axis_grid = [
            *map(np.linspace, [0, 0, 0], lattice.abc, [len(i) for i in defect_locpot])
        ]

    # TODO this can be done with regridding later
    if isinstance(bulk_locpot, VolumetricData):
        [*map(bulk_locpot.get_average_along_axis, [0, 1, 2])]
    else:
        pass

    es_corr = perform_es_corr(
        lattice=lattice,
        q=q,
        dielectric=dielectric,
        q_model=q_model,
        energy_cutoff=energy_cutoff,
        mad_tol=mad_tol,
        step=step,
    )

    pot_corr = perform_pot_corr(
        q,
        list_axis_grid=list_axis_grid,
        list_bulk_plnr_avg_esp=list_defect_plnr_avg_esp,
        list_defect_plnr_avg_esp=list_defect_plnr_avg_esp,
        lattice=lattice,
        defect_frac_coords=defect_frac_coords,
        dielectric=dielectric,
        q_model=q_model,
        mad_tol=mad_tol,
    )

    return CorrectionsSummary.from_corrections([es_corr, pot_corr])


def perform_es_corr(
    lattice, q, dielectric, q_model, energy_cutoff=520, mad_tol=1e-4, step=1e-4
) -> Correction:
    """Perform Electrostatic Freysoldt Correction.

    Perform the electrostatic Freysoldt correction for a defect.

    Args:
        lattice: Pymatgen lattice object
        q: Charge of defect
        dielectric: Dielectric constant of bulk
        q_model: QModel object to use for Freysoldt correction. If None, uses default
        energy_cutoff: Maximum energy in eV in reciprocal space to perform integration
        mad_tol: Convergence criteria for the Madelung energy for potential correction
        step: Step size for numerical integration

    Return:
        float:
            Electrostatic Point Charge contribution to Freysoldt Correction (float)
    """
    _logger.info(
        "Running Freysoldt 2011 PC calculation (should be equivalent to sxdefectalign)"
    )
    _logger.debug("defect lattice constants are (in angstroms)" + str(lattice.abc))

    [a1, a2, a3] = ang_to_bohr * np.array(lattice.get_cartesian_coords(1))
    logging.debug("In atomic units, lat consts are (in bohr):" + str([a1, a2, a3]))
    vol = np.dot(a1, np.cross(a2, a3))  # vol in bohr^3

    def e_iso(encut):
        gcut = eV_to_k(encut)  # gcut is in units of 1/A
        return (
            scipy.integrate.quad(lambda g: q_model.rho_rec(g * g) ** 2, step, gcut)[0]
            * (q**2)
            / np.pi
        )

    def e_per(encut):
        eper = 0
        for g2 in generate_reciprocal_vectors_squared(a1, a2, a3, encut):
            eper += (q_model.rho_rec(g2) ** 2) / g2
        eper *= (q**2) * 2 * round(np.pi, 6) / vol
        eper += (q**2) * 4 * round(np.pi, 6) * q_model.rho_rec_limit0 / vol
        return eper

    eiso = converge(e_iso, 5, mad_tol, energy_cutoff)
    _logger.debug("Eisolated : %f", round(eiso, 5))

    eper = converge(e_per, 5, mad_tol, energy_cutoff)

    _logger.info("Eperiodic : %f hartree", round(eper, 5))
    _logger.info("difference (periodic-iso) is %f hartree", round(eper - eiso, 6))
    _logger.info("difference in (eV) is %f", round((eper - eiso) * hart_to_ev, 4))

    es_corr = round((eiso - eper) / dielectric * hart_to_ev, 6)
    _logger.info("Defect Correction without alignment %f (eV): ", es_corr)
    return Correction(
<<<<<<< HEAD
        correction_energy=es_corr, correction_type=CorrectionType.ELECTROSTATIC,
=======
        correction_energy=es_corr,
        correction_type=CorrectionType.electrostatic,
>>>>>>> ee7bc931
        name="Freysoldt electrostatic",
        description="https://doi.org/10.1103/PhysRevLett.102.016402",
    )


def perform_pot_corr(
    q,
    list_axis_grid,
    list_bulk_plnr_avg_esp,
    list_defect_plnr_avg_esp,
    lattice,
    defect_frac_coords,
    dielectric,
    q_model,
    mad_tol,
):
    pot_corrs = dict()
    plot_data = dict()

    for x, pureavg, defavg, axis in zip(
        list_axis_grid, list_bulk_plnr_avg_esp, list_defect_plnr_avg_esp, [0, 1, 2]
    ):
        tmp_pot_corr, md = perform_pot_corr_single(
            axis_grid=x,
            pureavg=pureavg,
            defavg=defavg,
            lattice=lattice,
            q=q,
            defect_frac_coords=defect_frac_coords,
            axis=axis,
            dielectric=dielectric,
            q_model=q_model,
            mad_tol=mad_tol,
            widthsample=1.0,
        )
        pot_corrs[axis] = tmp_pot_corr
        plot_data[axis] = md

    pot_corr = np.mean(list(pot_corrs.values()))
    return Correction(
        correction_energy=pot_corr if q else 0,
        name="Freysoldt potential alignment",
        description="https://doi.org/10.1103/PhysRevLett.102.016402",
        correction_type=CorrectionType.POTENTIAL_ALIGNMENT,
        metadata=plot_data,
    )


def perform_pot_corr_single(
    axis_grid,
    pureavg,
    defavg,
    lattice,
    q,
    defect_frac_coords,
    axis,
    dielectric,
    q_model,
    mad_tol=1e-4,
    widthsample=1.0,
):
    """For performing planar averaging potential alignment.

    Args:
        axis_grid (1 x NGX where NGX is the length of the NGX grid
            in the axis direction. Same length as pureavg list):
                A numpy array which contain the Cartesian axis
                values (in angstroms) that correspond to each planar avg
                potential supplied.
        pureavg (1 x NGX where NGX is the length of the NGX grid in
            the axis direction.):
                A numpy array for the planar averaged
                electrostatic potential of the bulk supercell.
        defavg (1 x NGX where NGX is the length of the NGX grid in
            the axis direction.):
            A numpy array for the planar averaged
            electrostatic potential of the defect supercell.
        lattice: Pymatgen Lattice object of the defect supercell
        q (float or int): charge of the defect
        defect_frac_position: Fracitional Coordinates of the defect in the supercell
        axis (int): axis for performing the freysoldt correction on
        widthsample (float): width (in Angstroms) of the region in between defects
        where the potential alignment correction is averaged. Default is 1 Angstrom.

    Returns:
        Potential Alignment contribution to Freysoldt Correction (float)
    """
    logging.debug("run Freysoldt potential alignment method for axis " + str(axis))
    nx = len(axis_grid)

    # shift these planar averages to have defect at origin
    axfracval = defect_frac_coords[axis]
    axbulkval = axfracval * lattice.abc[axis]
    if axbulkval < 0:
        axbulkval += lattice.abc[axis]
    elif axbulkval > lattice.abc[axis]:
        axbulkval -= lattice.abc[axis]

    if axbulkval:
        for i in range(nx):
            if axbulkval < axis_grid[i]:
                break
        rollind = len(axis_grid) - i
        pureavg = np.roll(pureavg, rollind)
        defavg = np.roll(defavg, rollind)

    # if not self._silence:
    _logger.debug("calculating lr part along planar avg axis")
    reci_latt = lattice.reciprocal_lattice
    dg = reci_latt.abc[axis]
    dg /= ang_to_bohr  # convert to bohr to do calculation in atomic units

    # Build background charge potential with defect at origin
    v_G = np.empty(len(axis_grid), np.dtype("c16"))
    v_G[0] = 4 * np.pi * -q / dielectric * q_model.rho_rec_limit0
    g = np.roll(np.arange(-nx / 2, nx / 2, 1, dtype=int), int(nx / 2)) * dg
    g2 = np.multiply(g, g)[1:]
    v_G[1:] = 4 * np.pi / (dielectric * g2) * -q * q_model.rho_rec(g2)
    v_G[nx // 2] = 0 if not (nx % 2) else v_G[nx // 2]

    # Get the real space potential via fft and grabbing the imaginary portion
    v_R = np.fft.fft(v_G)

    if abs(np.imag(v_R).max()) > mad_tol:
        raise Exception("imaginary part found to be %s", repr(np.imag(v_R).max()))
    v_R /= lattice.volume * ang_to_bohr**3
    v_R = np.real(v_R) * hart_to_ev

    # get correction
    short = np.array(defavg) - np.array(pureavg) - np.array(v_R)
    checkdis = int((widthsample / 2) / (axis_grid[1] - axis_grid[0]))
    mid = int(len(short) / 2)

    tmppot = [short[i] for i in range(mid - checkdis, mid + checkdis + 1)]
    _logger.debug("shifted defect position on axis (%s) to origin", repr(axbulkval))
    _logger.debug(
        "means sampling region is (%f,%f)",
        axis_grid[mid - checkdis],
        axis_grid[mid + checkdis],
    )

    C = -np.mean(tmppot)
    _logger.debug("C = %f", C)
    final_shift = [short[j] + C for j in range(len(v_R))]
    v_R = [elmnt - C for elmnt in v_R]

    _logger.info("C value is averaged to be %f eV ", C)
    _logger.info(
        "Potentital alignment energy correction (-q*delta V):  %f (eV)", -q * C
    )
    pot_corr = -q * C

    # log plotting data:
    metadata = dict()
    metadata["pot_plot_data"] = {
        "Vr": v_R,
        "x": axis_grid,
        "dft_diff": np.array(defavg) - np.array(pureavg),
        "final_shift": final_shift,
        "check": [mid - checkdis, mid + checkdis + 1],
    }

    # log uncertainty:
    metadata["pot_corr_uncertainty_md"] = {
        "stats": stats.describe(tmppot)._asdict(),
        "potcorr": -q * C,
    }

    return pot_corr, metadata


def plot_plnr_avg(plot_data, title=None, saved=False):
    """Plot the planar average electrostatic potential.

    Plot the planar average electrostatic potential against the Long range and
    short range models from Freysoldt. Must run perform_pot_corr or get_correction
    (to load metadata) before this can be used.

    Args:
        plot_data (dict): Dictionary of FreysoldtCorrection metadata.
        title (str): Title to be given to plot. Default is no title.
        saved (bool): Whether to save file or not. If False then returns plot object.
        If True then saves plot as   str(title) + "FreyplnravgPlot.pdf"
    """
    if not plot_data["pot_plot_data"]:
        raise ValueError("Cannot plot potential alignment before running correction!")

    x = plot_data["pot_plot_data"]["x"]
    v_R = plot_data["pot_plot_data"]["Vr"]
    dft_diff = plot_data["pot_plot_data"]["dft_diff"]
    final_shift = plot_data["pot_plot_data"]["final_shift"]
    check = plot_data["pot_plot_data"]["check"]

    plt.figure()
    plt.clf()
    plt.plot(x, v_R, c="green", zorder=1, label="long range from model")
    plt.plot(x, dft_diff, c="red", label="DFT locpot diff")
    plt.plot(x, final_shift, c="blue", label="short range (aligned)")

    tmpx = [x[i] for i in range(check[0], check[1])]
    plt.fill_between(
        tmpx, -100, 100, facecolor="red", alpha=0.15, label="sampling region"
    )

    plt.xlim(round(x[0]), round(x[-1]))
    ymin = min(min(v_R), min(dft_diff), min(final_shift))
    ymax = max(max(v_R), max(dft_diff), max(final_shift))
    plt.ylim(-0.2 + ymin, 0.2 + ymax)
    plt.xlabel(r"distance along axis ($\AA$)", fontsize=15)
    plt.ylabel("Potential (V)", fontsize=15)
    plt.legend(loc=9)
    plt.axhline(y=0, linewidth=0.2, color="black")
    plt.title(str(title) + " defect potential", fontsize=18)
    plt.xlim(0, max(x))
    if saved:
        plt.savefig(str(title) + "FreyplnravgPlot.pdf")
        return None
    return plt<|MERGE_RESOLUTION|>--- conflicted
+++ resolved
@@ -201,12 +201,7 @@
     es_corr = round((eiso - eper) / dielectric * hart_to_ev, 6)
     _logger.info("Defect Correction without alignment %f (eV): ", es_corr)
     return Correction(
-<<<<<<< HEAD
         correction_energy=es_corr, correction_type=CorrectionType.ELECTROSTATIC,
-=======
-        correction_energy=es_corr,
-        correction_type=CorrectionType.electrostatic,
->>>>>>> ee7bc931
         name="Freysoldt electrostatic",
         description="https://doi.org/10.1103/PhysRevLett.102.016402",
     )
